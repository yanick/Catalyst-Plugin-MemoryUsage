package Catalyst::Plugin::MemoryUsage;
BEGIN {
  $Catalyst::Plugin::MemoryUsage::AUTHORITY = 'cpan:YANICK';
}
{
  $Catalyst::Plugin::MemoryUsage::VERSION = '0.4.0';
}
#ABSTRACT: Profile memory usage of requests

use 5.10.0;

use strict;
use warnings;

use namespace::autoclean;
use Moose::Role;
use MRO::Compat;

use Memory::Usage;

use Devel::CheckOS;
use Text::SimpleTable;
use Number::Bytes::Human qw/ format_bytes /;
use List::Util qw/ max /;

our @SUPPORTED_OSES = qw/ Linux NetBSD /;

our $os_not_supported = Devel::CheckOS::os_isnt( @SUPPORTED_OSES );

warn "OS not supported by Catalyst::Plugin::MemoryUsage\n",
    "\tStats will not be collected\n" 
        if $os_not_supported;

<<<<<<< HEAD
=head1 SYNOPSIS

In YourApp.pm:

    package YourApp;

    use Catalyst qw/ MemoryUsage /;

In a Controller class:

    sub foo :Path( '/foo' ) {
         # ...
         
         something_big_and_scary();
         
         $c->memory_usage->record( 'finished running iffy code' );
         
         # ...
    }

In yourapp.conf:

    <Plugin::MemoryUsage>
        report            1
        action_milestones 1
    </Plugin::MemoryUsage>
    
=head1 DESCRIPTION

C<Catalyst::Plugin::MemoryUsage> adds a memory usage profile to your debugging
log, which looks like this:   

 [debug] [MemoryUsage] memory usage of request "http://localhost/index" from "127.0.0.1"
 .--------------------------------------------------+------+------+------+------+------+------+------+------+------+------.
 |                                                  | vsz  | del- | rss  | del- | sha- | del- | code | del- | data | del- |
 |                                                  |      | ta   |      | ta   | red  | ta   |      | ta   |      | ta   |
 +--------------------------------------------------+------+------+------+------+------+------+------+------+------+------+
 | preparing for the request                        | 28M  |      | 22M  |      | 2.2M |      | 1.1M |      | 20M  |      |
 | after TestApp::Controller::Root : root/_BEGIN    | 28M  |      | 22M  |      | 2.2M |      | 1.1M |      | 20M  |      |
 | after TestApp::Controller::Root : root/_AUTO     | 28M  |      | 22M  |      | 2.2M |      | 1.1M |      | 20M  |      |
 | in the middle of index                           | 28M  |      | 22M  |      | 2.2M |      | 1.1M |      | 20M  |      |
 | after TestApp::Controller::Root : root/index     | 28M  |      | 22M  |      | 2.2M |      | 1.1M |      | 20M  |      |
 | after TestApp::Controller::Root : root/_ACTION   | 28M  |      | 22M  |      | 2.2M |      | 1.1M |      | 20M  |      |
 | after TestApp::Controller::Root : root/_END      | 28M  |      | 22M  |      | 2.2M |      | 1.1M |      | 20M  |      |
 | after TestApp::Controller::Root : root/_DISPATCH | 28M  |      | 22M  |      | 2.2M |      | 1.1M |      | 20M  |      |
 '--------------------------------------------------+------+------+------+------+------+------+------+------+------+------'  

=head1 CONFIGURATION

=head2 report

If true, the memory usage is reported automatically (at debug level)
at the end of the request.  

Defaults to true if we are in debugging mode,
false otherwise.

=head2 action_milestones

If true, automatically adds milestones for each action, as seen in the
DESCRIPTION.  

Defaults to true if we are in debugging mode,
false otherwise.


=head1 METHODS

=head2 C<memory_usage()>

Returns the L<Memory::Usage> object available to the context.

To record more measure points for the memory profiling, use the C<record()>
method of that object:

    sub foo :Path {
        my ( $self, $c) = @_;

        ...

        big_stuff();

        $c->memory_usage->record( "done with big_stuff()" );

        ...
    }

=cut
=======
>>>>>>> 40af98b8

has memory_usage => (
    is      => 'ro',
    lazy    => 1,
    default => sub { Memory::Usage->new },
    clearer => 'reset_memory_usage',
);

our $_memory_usage_report;
our $_memory_usage_record_actions;

after setup_finalize => sub {
    my $c = shift;

    my %config = %{ $c->config->{'Plugin::MemoryUsage'} || {} };

    $_memory_usage_report = $config{report} // $c->debug;

    $_memory_usage_record_actions = $config{action_milestones} // $c->debug;
};




sub memory_usage_report {
    my $self = shift;

    my $title_width = max 10,
        map { length $_->[1] } @{ $self->memory_usage->state };

    my $table = Text::SimpleTable->new( 
        [$title_width, ''],
        map { [ 4, $_ ] } 
        map { ( $_, 'delta' ) }
            qw/ vsz rss  shared code data /
    );

    my @previous;

    for my $s ( @{ $self->memory_usage->state } ) {
        my ( undef, $msg, @sizes ) = @$s;

        my @data = map { $_ ? format_bytes( 1024 * $_) : '' } map { 
            ( $sizes[$_], @previous ? $sizes[$_] - $previous[$_]  : 0 )
        } 0..4;
        @previous = @sizes;

        $table->row( $msg, @data );
    }

    return $table->draw;
}

unless ( $os_not_supported ) {

    after execute => sub {
        return unless $_memory_usage_record_actions;

        my $c = shift;
        $c->memory_usage->record( "after " . join " : ", @_ );
    };

    around prepare => sub {
        my $orig = shift;
        my $self = shift;

        my $c = $self->$orig(@_);

        $c->memory_usage->record('preparing for the request') 
            if $_memory_usage_record_actions;

        return $c;
    };

    after finalize => sub {
        return unless $_memory_usage_report;

        my $c = shift;
        $c->log->debug(
            sprintf(qq{[%s] memory usage of request "%s" from "%s"\n},
                [split m{::}, __PACKAGE__]->[-1],
                $c->req->uri,
                $c->req->address,
            ),
            $c->memory_usage_report
        );
    };

}

1;

__END__

=pod

=head1 NAME

Catalyst::Plugin::MemoryUsage - Profile memory usage of requests

=head1 VERSION

version 0.4.0

=head1 SYNOPSIS

In YourApp.pm:

    package YourApp;

    use Catalyst qw/
        MemoryUsage
    /;

In a Controller class:

    sub foo :Path( '/foo' ) {
         # ...
         
         something_big_and_scary();
         
         $c->memory_usage->record( 'finished running iffy code' );
         
         # ...
    }

In yourapp.conf:

    <Plugin::MemoryUsage>
        report            1
        action_milestones 1
    </Plugin::MemoryUsage>

=head1 DESCRIPTION

C<Catalyst::Plugin::MemoryUsage> adds a memory usage profile to your debugging
log, which looks like this:   

 [debug] [MemoryUsage] memory usage of request "http://localhost/index" from "127.0.0.1"
 .--------------------------------------------------+------+------+------+------+------+------+------+------+------+------.
 |                                                  | vsz  | del- | rss  | del- | sha- | del- | code | del- | data | del- |
 |                                                  |      | ta   |      | ta   | red  | ta   |      | ta   |      | ta   |
 +--------------------------------------------------+------+------+------+------+------+------+------+------+------+------+
 | preparing for the request                        | 28M  |      | 22M  |      | 2.2M |      | 1.1M |      | 20M  |      |
 | after TestApp::Controller::Root : root/_BEGIN    | 28M  |      | 22M  |      | 2.2M |      | 1.1M |      | 20M  |      |
 | after TestApp::Controller::Root : root/_AUTO     | 28M  |      | 22M  |      | 2.2M |      | 1.1M |      | 20M  |      |
 | in the middle of index                           | 28M  |      | 22M  |      | 2.2M |      | 1.1M |      | 20M  |      |
 | after TestApp::Controller::Root : root/index     | 28M  |      | 22M  |      | 2.2M |      | 1.1M |      | 20M  |      |
 | after TestApp::Controller::Root : root/_ACTION   | 28M  |      | 22M  |      | 2.2M |      | 1.1M |      | 20M  |      |
 | after TestApp::Controller::Root : root/_END      | 28M  |      | 22M  |      | 2.2M |      | 1.1M |      | 20M  |      |
 | after TestApp::Controller::Root : root/_DISPATCH | 28M  |      | 22M  |      | 2.2M |      | 1.1M |      | 20M  |      |
 '--------------------------------------------------+------+------+------+------+------+------+------+------+------+------'  

=head1 CONFIGURATION

=head2 report

If true, the memory usage is reported automatically (at debug level)
at the end of the request.  

Defaults to true if we are in debugging mode,
false otherwise.

=head2 action_milestones

If true, automatically adds milestones for each action, as seen in the
DESCRIPTION.  

Defaults to true if we are in debugging mode,
false otherwise.

=head1 METHODS

=head2 C<memory_usage()>

Returns the L<Memory::Usage> object available to the context.

To record more measure points for the memory profiling, use the C<record()>
method of that object:

    sub foo :Path {
        my ( $self, $c) = @_;

        ...

        big_stuff();

        $c->memory_usage->record( "done with big_stuff()" );

        ...
    }

=head2 C<reset_memory_usage()>

Discards the current C<Memory::Usage> object, along with its recorded data,
and replaces it by a shiny new one.

=head1 BUGS AND LIMITATIONS

C<Memory::Usage>, which is the module C<Catalyst::Plugin::MemoryUsage> relies
on to get its statistics, only work for Linux-based platforms. Consequently,
for the time being C<Catalyst::Plugin::MemoryUsage> only work on Linux and
NetBSD. This being said, patches are most welcome. :-)

=head1 SEE ALSO

L<Memory::Usage>

=head1 AUTHOR

Yanick Champoux <yanick@babyl.dyndns.org>

=head1 COPYRIGHT AND LICENSE

This software is copyright (c) 2010 by Yanick Champoux.

This is free software; you can redistribute it and/or modify it under
the same terms as the Perl 5 programming language system itself.

=cut<|MERGE_RESOLUTION|>--- conflicted
+++ resolved
@@ -1,12 +1,7 @@
 package Catalyst::Plugin::MemoryUsage;
-BEGIN {
-  $Catalyst::Plugin::MemoryUsage::AUTHORITY = 'cpan:YANICK';
-}
-{
-  $Catalyst::Plugin::MemoryUsage::VERSION = '0.4.0';
-}
+our $AUTHORITY = 'cpan:YANICK';
 #ABSTRACT: Profile memory usage of requests
-
+$Catalyst::Plugin::MemoryUsage::VERSION = '0.4.1';
 use 5.10.0;
 
 use strict;
@@ -31,7 +26,112 @@
     "\tStats will not be collected\n" 
         if $os_not_supported;
 
-<<<<<<< HEAD
+
+has memory_usage => (
+    is      => 'ro',
+    lazy    => 1,
+    default => sub { Memory::Usage->new },
+    clearer => 'reset_memory_usage',
+);
+
+our $_memory_usage_report;
+our $_memory_usage_record_actions;
+
+after setup_finalize => sub {
+    my $c = shift;
+
+    my %config = %{ $c->config->{'Plugin::MemoryUsage'} || {} };
+
+    $_memory_usage_report = $config{report} // $c->debug;
+
+    $_memory_usage_record_actions = $config{action_milestones} // $c->debug;
+};
+
+
+
+
+sub memory_usage_report {
+    my $self = shift;
+
+    my $title_width = max 10,
+        map { length $_->[1] } @{ $self->memory_usage->state };
+
+    my $table = Text::SimpleTable->new( 
+        [$title_width, ''],
+        map { [ 4, $_ ] } 
+        map { ( $_, 'delta' ) }
+            qw/ vsz rss  shared code data /
+    );
+
+    my @previous;
+
+    for my $s ( @{ $self->memory_usage->state } ) {
+        my ( undef, $msg, @sizes ) = @$s;
+
+        my @data = map { $_ ? format_bytes( 1024 * $_) : '' } map { 
+            ( $sizes[$_], @previous ? $sizes[$_] - $previous[$_]  : 0 )
+        } 0..4;
+        @previous = @sizes;
+
+        $table->row( $msg, @data );
+    }
+
+    return $table->draw;
+}
+
+unless ( $os_not_supported ) {
+
+    after execute => sub {
+        return unless $_memory_usage_record_actions;
+
+        my $c = shift;
+        $c->memory_usage->record( "after " . join " : ", @_ );
+    };
+
+    around prepare => sub {
+        my $orig = shift;
+        my $self = shift;
+
+        my $c = $self->$orig(@_);
+
+        $c->memory_usage->record('preparing for the request') 
+            if $_memory_usage_record_actions;
+
+        return $c;
+    };
+
+    after finalize => sub {
+        return unless $_memory_usage_report;
+
+        my $c = shift;
+        $c->log->debug(
+            sprintf(qq{[%s] memory usage of request "%s" from "%s"\n},
+                [split m{::}, __PACKAGE__]->[-1],
+                $c->req->uri,
+                $c->req->address,
+            ),
+            $c->memory_usage_report
+        );
+    };
+
+}
+
+1;
+
+__END__
+
+=pod
+
+=encoding UTF-8
+
+=head1 NAME
+
+Catalyst::Plugin::MemoryUsage - Profile memory usage of requests
+
+=head1 VERSION
+
+version 0.4.1
+
 =head1 SYNOPSIS
 
 In YourApp.pm:
@@ -58,7 +158,7 @@
         report            1
         action_milestones 1
     </Plugin::MemoryUsage>
-    
+
 =head1 DESCRIPTION
 
 C<Catalyst::Plugin::MemoryUsage> adds a memory usage profile to your debugging
@@ -97,202 +197,6 @@
 Defaults to true if we are in debugging mode,
 false otherwise.
 
-
-=head1 METHODS
-
-=head2 C<memory_usage()>
-
-Returns the L<Memory::Usage> object available to the context.
-
-To record more measure points for the memory profiling, use the C<record()>
-method of that object:
-
-    sub foo :Path {
-        my ( $self, $c) = @_;
-
-        ...
-
-        big_stuff();
-
-        $c->memory_usage->record( "done with big_stuff()" );
-
-        ...
-    }
-
-=cut
-=======
->>>>>>> 40af98b8
-
-has memory_usage => (
-    is      => 'ro',
-    lazy    => 1,
-    default => sub { Memory::Usage->new },
-    clearer => 'reset_memory_usage',
-);
-
-our $_memory_usage_report;
-our $_memory_usage_record_actions;
-
-after setup_finalize => sub {
-    my $c = shift;
-
-    my %config = %{ $c->config->{'Plugin::MemoryUsage'} || {} };
-
-    $_memory_usage_report = $config{report} // $c->debug;
-
-    $_memory_usage_record_actions = $config{action_milestones} // $c->debug;
-};
-
-
-
-
-sub memory_usage_report {
-    my $self = shift;
-
-    my $title_width = max 10,
-        map { length $_->[1] } @{ $self->memory_usage->state };
-
-    my $table = Text::SimpleTable->new( 
-        [$title_width, ''],
-        map { [ 4, $_ ] } 
-        map { ( $_, 'delta' ) }
-            qw/ vsz rss  shared code data /
-    );
-
-    my @previous;
-
-    for my $s ( @{ $self->memory_usage->state } ) {
-        my ( undef, $msg, @sizes ) = @$s;
-
-        my @data = map { $_ ? format_bytes( 1024 * $_) : '' } map { 
-            ( $sizes[$_], @previous ? $sizes[$_] - $previous[$_]  : 0 )
-        } 0..4;
-        @previous = @sizes;
-
-        $table->row( $msg, @data );
-    }
-
-    return $table->draw;
-}
-
-unless ( $os_not_supported ) {
-
-    after execute => sub {
-        return unless $_memory_usage_record_actions;
-
-        my $c = shift;
-        $c->memory_usage->record( "after " . join " : ", @_ );
-    };
-
-    around prepare => sub {
-        my $orig = shift;
-        my $self = shift;
-
-        my $c = $self->$orig(@_);
-
-        $c->memory_usage->record('preparing for the request') 
-            if $_memory_usage_record_actions;
-
-        return $c;
-    };
-
-    after finalize => sub {
-        return unless $_memory_usage_report;
-
-        my $c = shift;
-        $c->log->debug(
-            sprintf(qq{[%s] memory usage of request "%s" from "%s"\n},
-                [split m{::}, __PACKAGE__]->[-1],
-                $c->req->uri,
-                $c->req->address,
-            ),
-            $c->memory_usage_report
-        );
-    };
-
-}
-
-1;
-
-__END__
-
-=pod
-
-=head1 NAME
-
-Catalyst::Plugin::MemoryUsage - Profile memory usage of requests
-
-=head1 VERSION
-
-version 0.4.0
-
-=head1 SYNOPSIS
-
-In YourApp.pm:
-
-    package YourApp;
-
-    use Catalyst qw/
-        MemoryUsage
-    /;
-
-In a Controller class:
-
-    sub foo :Path( '/foo' ) {
-         # ...
-         
-         something_big_and_scary();
-         
-         $c->memory_usage->record( 'finished running iffy code' );
-         
-         # ...
-    }
-
-In yourapp.conf:
-
-    <Plugin::MemoryUsage>
-        report            1
-        action_milestones 1
-    </Plugin::MemoryUsage>
-
-=head1 DESCRIPTION
-
-C<Catalyst::Plugin::MemoryUsage> adds a memory usage profile to your debugging
-log, which looks like this:   
-
- [debug] [MemoryUsage] memory usage of request "http://localhost/index" from "127.0.0.1"
- .--------------------------------------------------+------+------+------+------+------+------+------+------+------+------.
- |                                                  | vsz  | del- | rss  | del- | sha- | del- | code | del- | data | del- |
- |                                                  |      | ta   |      | ta   | red  | ta   |      | ta   |      | ta   |
- +--------------------------------------------------+------+------+------+------+------+------+------+------+------+------+
- | preparing for the request                        | 28M  |      | 22M  |      | 2.2M |      | 1.1M |      | 20M  |      |
- | after TestApp::Controller::Root : root/_BEGIN    | 28M  |      | 22M  |      | 2.2M |      | 1.1M |      | 20M  |      |
- | after TestApp::Controller::Root : root/_AUTO     | 28M  |      | 22M  |      | 2.2M |      | 1.1M |      | 20M  |      |
- | in the middle of index                           | 28M  |      | 22M  |      | 2.2M |      | 1.1M |      | 20M  |      |
- | after TestApp::Controller::Root : root/index     | 28M  |      | 22M  |      | 2.2M |      | 1.1M |      | 20M  |      |
- | after TestApp::Controller::Root : root/_ACTION   | 28M  |      | 22M  |      | 2.2M |      | 1.1M |      | 20M  |      |
- | after TestApp::Controller::Root : root/_END      | 28M  |      | 22M  |      | 2.2M |      | 1.1M |      | 20M  |      |
- | after TestApp::Controller::Root : root/_DISPATCH | 28M  |      | 22M  |      | 2.2M |      | 1.1M |      | 20M  |      |
- '--------------------------------------------------+------+------+------+------+------+------+------+------+------+------'  
-
-=head1 CONFIGURATION
-
-=head2 report
-
-If true, the memory usage is reported automatically (at debug level)
-at the end of the request.  
-
-Defaults to true if we are in debugging mode,
-false otherwise.
-
-=head2 action_milestones
-
-If true, automatically adds milestones for each action, as seen in the
-DESCRIPTION.  
-
-Defaults to true if we are in debugging mode,
-false otherwise.
-
 =head1 METHODS
 
 =head2 C<memory_usage()>
@@ -332,11 +236,11 @@
 
 =head1 AUTHOR
 
-Yanick Champoux <yanick@babyl.dyndns.org>
+Yanick Champoux <yanick@cpan.org>
 
 =head1 COPYRIGHT AND LICENSE
 
-This software is copyright (c) 2010 by Yanick Champoux.
+This software is copyright (c) 2018, 2012, 2011, 2010 by Yanick Champoux.
 
 This is free software; you can redistribute it and/or modify it under
 the same terms as the Perl 5 programming language system itself.
