--- conflicted
+++ resolved
@@ -1,12 +1,12 @@
 Revision history for Catalyst::Plugin::MemoryUsage
 
-<<<<<<< HEAD
-{{$NEXT}} 
+0.4.0 2012-12-12
  [ENHANCEMENTS]
  - More data to differentiate requests in the log (Mike Doherty)
 
-=======
->>>>>>> 5ecd6ad3
+ [STATISTICS]
+ - code churn: 4 files changed, 19 insertions(+), 9 deletions(-)
+
 0.3.1 2011-07-13
  [BUG FIXES]
  - Add 'info' function in test app (issue found by Glenn Sumido)
