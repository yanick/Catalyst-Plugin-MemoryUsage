Revision history for Catalyst::Plugin::MemoryUsage

<<<<<<< HEAD
=======
{{$NEXT}}

0.0.2     2010-11-29 20:41:21 America/Montreal
    * Flesh out the documentation a little bit.
    * Add a test.

>>>>>>> a0f25390
0.0.1     2010-11-28 23:05:10 America/Montreal
    * First release on an unsuspecting world.
<|MERGE_RESOLUTION|>--- conflicted
+++ resolved
@@ -1,13 +1,8 @@
 Revision history for Catalyst::Plugin::MemoryUsage
-
-<<<<<<< HEAD
-=======
-{{$NEXT}}
 
 0.0.2     2010-11-29 20:41:21 America/Montreal
     * Flesh out the documentation a little bit.
     * Add a test.
 
->>>>>>> a0f25390
 0.0.1     2010-11-28 23:05:10 America/Montreal
     * First release on an unsuspecting world.
