Revision history for Catalyst::Plugin::MemoryUsage

<<<<<<< HEAD
=======
{{$NEXT}}

0.1.1     2010-12-09 23:34:59 America/Montreal
    * Add support for NetBSD.

>>>>>>> 3d4afc27
0.1.0     2010-12-09 21:25:39 America/Montreal
    * If the OS is not Linux, issue a warning and don't active the plugin.

0.0.2     2010-11-29 20:41:21 America/Montreal
    * Flesh out the documentation a little bit.
    * Add a test.

0.0.1     2010-11-28 23:05:10 America/Montreal
    * First release on an unsuspecting world.
<|MERGE_RESOLUTION|>--- conflicted
+++ resolved
@@ -1,13 +1,8 @@
 Revision history for Catalyst::Plugin::MemoryUsage
-
-<<<<<<< HEAD
-=======
-{{$NEXT}}
 
 0.1.1     2010-12-09 23:34:59 America/Montreal
     * Add support for NetBSD.
 
->>>>>>> 3d4afc27
 0.1.0     2010-12-09 21:25:39 America/Montreal
     * If the OS is not Linux, issue a warning and don't active the plugin.
 
