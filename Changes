--- conflicted
+++ resolved
@@ -1,40 +1,36 @@
 Revision history for Catalyst::Plugin::MemoryUsage
 
-<<<<<<< HEAD
-{{$NEXT}}
- - Misc. small refactoring.
+0.4.1 2018-07-27
+  - Misc. small refactoring.
 
-0.4.0     2012-12-12 
-=======
+  [ STATISTICS ]
+    - code churn: 7 files changed, 108 insertions(+), 60 deletions(-)
+
 0.4.0 2012-12-12
->>>>>>> 40af98b8
- [ENHANCEMENTS]
- - More data to differentiate requests in the log (Mike Doherty)
-
- [STATISTICS]
- - code churn: 4 files changed, 19 insertions(+), 9 deletions(-)
+  [ ENHANCEMENTS ]
+    - More data to differentiate requests in the log (Mike Doherty)
 
 0.3.1 2011-07-13
- [BUG FIXES]
- - Add 'info' function in test app (issue found by Glenn Sumido)
+  [ BUG FIXES ]
+    - Add 'info' function in test app (issue found by Glenn Sumido)
 
 0.3.0 2011-06-19
- [ENHANCEMENTS]
- - Add config options (report, action_milestones)
+  [ ENHANCEMENTS ]
+    - Add config options (report, action_milestones)
 
 0.2.0 2011-06-09
- [ENHANCEMENTS]
- - Report now use Text::SimpleTable
+  [ ENHANCEMENTS ]
+    - Report now use Text::SimpleTable
 
 0.1.1 2010-12-09T23:34:59Z
- - Add support for NetBSD.
+  - Add support for NetBSD.
 
 0.1.0 2010-12-09T21:25:39Z
- - If the OS is not Linux, issue a warning and don't active the plugin.
+  - If the OS is not Linux, issue a warning and don't active the plugin.
 
 0.0.2 2010-11-29T20:41:21Z
- - Flesh out the documentation a little bit.
- - Add a test.
+  - Flesh out the documentation a little bit.
+  - Add a test.
 
 0.0.1 2010-11-28T23:05:10Z
- - First release on an unsuspecting world.
+  - First release on an unsuspecting world.