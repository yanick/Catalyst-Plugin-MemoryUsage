Revision history for Catalyst::Plugin::MemoryUsage

<<<<<<< HEAD
=======
{{$NEXT}}

0.1.0     2010-12-09 21:25:39 America/Montreal
    * If the OS is not Linux, issue a warning and don't active the plugin.

>>>>>>> 5201508c
0.0.2     2010-11-29 20:41:21 America/Montreal
    * Flesh out the documentation a little bit.
    * Add a test.

0.0.1     2010-11-28 23:05:10 America/Montreal
    * First release on an unsuspecting world.
<|MERGE_RESOLUTION|>--- conflicted
+++ resolved
@@ -1,13 +1,8 @@
 Revision history for Catalyst::Plugin::MemoryUsage
-
-<<<<<<< HEAD
-=======
-{{$NEXT}}
 
 0.1.0     2010-12-09 21:25:39 America/Montreal
     * If the OS is not Linux, issue a warning and don't active the plugin.
 
->>>>>>> 5201508c
 0.0.2     2010-11-29 20:41:21 America/Montreal
     * Flesh out the documentation a little bit.
     * Add a test.
